"""Class for querying the Google Serper API."""

import random
import time
from datetime import datetime
from typing import Any, Optional, Literal

from PIL import Image as PillowImage
import requests
from io import BytesIO

from config.globals import api_keys
<<<<<<< HEAD
from infact.common.medium import Image
=======
from infact.common.misc import Query, WebSource
from infact.tools.search.remote_search_api import RemoteSearchAPI
>>>>>>> 60c95bd5

_SERPER_URL = 'https://google.serper.dev'
NO_RESULT_MSG = 'No good Google Search result was found'


class SerperAPI(RemoteSearchAPI):
    """Class for querying the Google Serper API."""
    name = "google"

    def __init__(self,
                 gl: str = 'us',
                 hl: str = 'en',
                 tbs: Optional[str] = None,
                 search_type: Literal['news', 'search', 'places', 'images'] = 'search',
                 **kwargs):
        super().__init__(**kwargs)
        self.serper_api_key = api_keys["serper_api_key"]
        self.gl = gl
        self.hl = hl
        self.tbs = tbs
        self.search_type = search_type
        self.total_searches = 0
        self.result_key_for_type = {
            'news': 'news',
            'places': 'places',
            'images': 'images',
            'search': 'organic',
        }

    def _call_api(self, query: Query) -> list[WebSource]:
        """Run query through GoogleSearch and parse result."""
        assert self.serper_api_key, 'Missing serper_api_key.'
        assert query, 'Searching Google with empty query'

<<<<<<< HEAD
        search_type = kwargs["search_type"] if "search_type" in kwargs else self.search_type
=======
        if query.end_date is not None:
            end_date = query.end_date.strftime('%d/%m/%Y')
            tbs = f"cdr:1,cd_min:1/1/1900,cd_max:{end_date}"
        else:
            tbs = self.tbs

>>>>>>> 60c95bd5
        results = self._call_serper_api(
            query.text,
            gl=self.gl,
            hl=self.hl,
<<<<<<< HEAD
            num=limit,
            tbs=self.tbs,
            search_type=search_type,
            **kwargs,
=======
            num=query.limit,
            tbs=tbs,
            search_type=self.search_type,
>>>>>>> 60c95bd5
        )
        return self._parse_results(results, query)

    def _call_serper_api(
            self,
            search_term: str,
            search_type: str = 'search',
            max_retries: int = 20,
            **kwargs: Any,
    ) -> dict[Any, Any]:
        """Run query through Google Serper."""
        headers = {
            'X-API-KEY': self.serper_api_key or '',
            'Content-Type': 'application/json',
        }
        params = {
            'q': search_term,
            **{key: value for key, value in kwargs.items() if value is not None},
        }
        response, num_fails, sleep_time = None, 0, 0

        while not response and num_fails < max_retries:
            try:
                self.total_searches += 1
                response = requests.post(
                    f'{_SERPER_URL}/{search_type}', headers=headers, params=params
                )
            except AssertionError as e:
                raise e
            except Exception:  # pylint: disable=broad-exception-caught
                response = None
                num_fails += 1
                sleep_time = min(sleep_time * 2, 600)
                sleep_time = random.uniform(1, 10) if not sleep_time else sleep_time
                time.sleep(sleep_time)

        if not response:
            raise ValueError('Failed to get result from Google Serper API')

        response.raise_for_status()
        search_results = response.json()
        return search_results

    def _parse_results(self, response: dict[Any, Any], query: Query) -> list[WebSource]:
        """Parse results from API response."""

        snippets = []
        if response.get('answerBox'):
            answer_box = response.get('answerBox', {})
            answer = answer_box.get('answer')
            snippet = answer_box.get('snippet')
            snippet_highlighted = answer_box.get('snippetHighlighted')
    
            if answer and isinstance(answer, str):
                snippets.append(answer)
            if snippet and isinstance(snippet, str):
                snippets.append(snippet.replace('\n', ' '))
            if snippet_highlighted:
                snippets.append(snippet_highlighted)
    
        if response.get('knowledgeGraph'):
            kg = response.get('knowledgeGraph', {})
            title = kg.get('title')
            entity_type = kg.get('type')
            description = kg.get('description')
    
            if entity_type:
                snippets.append(f'{title}: {entity_type}.')
    
            if description:
                snippets.append(description)
    
            for attribute, value in kg.get('attributes', {}).items():
                snippets.append(f'{title} {attribute}: {value}.')

        results = []
        result_key = self.result_key_for_type[self.search_type]
        if result_key in response:
            for i, result in enumerate(response[result_key]):
<<<<<<< HEAD
                text = result.get("snippet", "NONE")
                url = result.get("link", "")

                # Handle image-specific fields and convert to Pillow Image
                image_pillow = None
                if self.search_type == "images" and "image" in result:
                    image_url = result["image"].get("url")
                    if image_url:
                        try:
                            # Download the image and convert to Pillow Image
                            image_response = requests.get(image_url)
                            image_pillow = Image(PillowImage.open(BytesIO(image_response.content)))
                        except Exception as e:
                            self.logger.log(f"Failed to download or open image: {e}")

                # Create a SearchResult with the Pillow Image
                search_result = SearchResult(
                    url=url,
                    text=text,
                    query=query,
                    rank=i,
                    image=image_pillow
                )

                results.append(search_result)

        #if result_key in response:
        #    for i, result in enumerate(response[result_key]):
        #        if "snippet" not in result:
        #            text = "NONE"
        #        elif "title" not in result:
        #            text = f"{result['snippet']}"
        #        else:
        #            text = f"{result['title']}: {result['snippet']}"
        #        url = result["link"]
        #        results.append(SearchResult(url=url, text=text, query=query, rank=i))
=======
                if "snippet" not in result:
                    text = "NONE"
                elif "title" not in result:
                    text = f"{result['snippet']}"
                else:
                    text = f"{result['title']}: {result['snippet']}"
                url = result["link"]
                try:
                    result_date = datetime.strptime(result['date'], "%b %d, %Y").date()
                except (ValueError, KeyError):
                    result_date = None
                results.append(WebSource(url=url, text=text, query=query, rank=i, date=result_date))
>>>>>>> 60c95bd5

        return results<|MERGE_RESOLUTION|>--- conflicted
+++ resolved
@@ -10,12 +10,10 @@
 from io import BytesIO
 
 from config.globals import api_keys
-<<<<<<< HEAD
-from infact.common.medium import Image
-=======
 from infact.common.misc import Query, WebSource
 from infact.tools.search.remote_search_api import RemoteSearchAPI
->>>>>>> 60c95bd5
+from config.globals import api_keys
+from infact.common.medium import Image
 
 _SERPER_URL = 'https://google.serper.dev'
 NO_RESULT_MSG = 'No good Google Search result was found'
@@ -50,30 +48,21 @@
         assert self.serper_api_key, 'Missing serper_api_key.'
         assert query, 'Searching Google with empty query'
 
-<<<<<<< HEAD
-        search_type = kwargs["search_type"] if "search_type" in kwargs else self.search_type
-=======
+        search_type = query.search_type
+
         if query.end_date is not None:
             end_date = query.end_date.strftime('%d/%m/%Y')
             tbs = f"cdr:1,cd_min:1/1/1900,cd_max:{end_date}"
         else:
             tbs = self.tbs
 
->>>>>>> 60c95bd5
         results = self._call_serper_api(
             query.text,
             gl=self.gl,
             hl=self.hl,
-<<<<<<< HEAD
-            num=limit,
-            tbs=self.tbs,
-            search_type=search_type,
-            **kwargs,
-=======
             num=query.limit,
             tbs=tbs,
-            search_type=self.search_type,
->>>>>>> 60c95bd5
+            search_type=query.search_type,
         )
         return self._parse_results(results, query)
 
@@ -153,7 +142,6 @@
         result_key = self.result_key_for_type[self.search_type]
         if result_key in response:
             for i, result in enumerate(response[result_key]):
-<<<<<<< HEAD
                 text = result.get("snippet", "NONE")
                 url = result.get("link", "")
 
@@ -189,20 +177,10 @@
         #        else:
         #            text = f"{result['title']}: {result['snippet']}"
         #        url = result["link"]
-        #        results.append(SearchResult(url=url, text=text, query=query, rank=i))
-=======
-                if "snippet" not in result:
-                    text = "NONE"
-                elif "title" not in result:
-                    text = f"{result['snippet']}"
-                else:
-                    text = f"{result['title']}: {result['snippet']}"
-                url = result["link"]
                 try:
                     result_date = datetime.strptime(result['date'], "%b %d, %Y").date()
                 except (ValueError, KeyError):
                     result_date = None
-                results.append(WebSource(url=url, text=text, query=query, rank=i, date=result_date))
->>>>>>> 60c95bd5
+        #        results.append(WebSource(url=url, text=text, query=query, rank=i, date=result_date))
 
         return results