--- conflicted
+++ resolved
@@ -42,8 +42,8 @@
     # TODO: rank the websites according to their credibility like MUSE
     def search(
             self, 
-            claim: str, 
-            limit_search: bool = True, 
+            claim: str,
+            limit_search: bool = True,
             summarize: bool = True,
             verbose: bool = False,
             logger: Optional[EvaluationLogger] = None,
@@ -59,14 +59,8 @@
 
             if next_search is None or not next_search.result:
                 utils.maybe_print_error(f'Unsuccessful parsing for `next_search` try {num_tries}. Try again...')
-<<<<<<< HEAD
                 if logger is not None:
                     logger.log(f'Unsuccessful parsing for `next_search` try {num_tries}. Try again...')
-                break
-=======
-                if logger:
-                    print_log(logger,f'Unsuccessful parsing for `next_search` try {num_tries}. Try again...')
->>>>>>> 1fb8e62c
             else:
                 search_results.append(next_search)
 
@@ -127,23 +121,19 @@
             result = None  # But keep query to avoid future duplicates
 
         # If result is too long, summarize it (to avoid hitting the context length limit)
-<<<<<<< HEAD
-        if result is not None and len(result) > 728:
+        if summarize and result is not None and len(result) > 728:
             if verbose:
                 print("Got result:", gray(result))
                 print("Summarizing...")
             if logger is not None:
                 logger.log(f"Got result: {result}")
-=======
-        if summarize and result is not None and len(result) > 728:
->>>>>>> 1fb8e62c
             summarize_prompt = SummarizePrompt(query, result)
             result = self.model.generate(str(summarize_prompt), do_debug=self.debug)
             if verbose:
                 print("Summarized result:", result)
             if logger:
                 print_log(logger, f"Summarized result: {result}")
-        
+
         search_result = SearchResult(query=query, result=result)
         if verbose:
             print("Found", search_result)
@@ -192,13 +182,7 @@
             case 'duckduck':
                 if verbose:
                     print(yellow(f"Searching DuckDuckGo with query: {search_query}"))
-<<<<<<< HEAD
-                return self.duckduck_searcher.run(search_query)
-
-=======
-                return self.duckduck_searcher.run(search_query, logger=logger)  # TODO: Process the dict output to str
-            
->>>>>>> 1fb8e62c
+                return self.duckduck_searcher.run(search_query, logger=logger)
     def sufficient_knowledge(
             self,
             claim: str, 
