import re
from pathlib import Path
from typing import Collection, Optional

from infact.common import FCDocument, Label, Claim, Action, Evidence, Prompt, Content
from infact.common.label import DEFAULT_LABEL_DEFINITIONS
from infact.common.misc import WebSource
from infact.common.results import Result
from infact.utils.parsing import (remove_non_symbols, extract_last_code_span, read_md_file,
                                  find_code_span, extract_last_paragraph, extract_last_code_block,
                                  strip_string, remove_code_blocks)

SYMBOL = 'Check-worthy'
NOT_SYMBOL = 'Unimportant'


class JudgePrompt(Prompt):
    template_file_path = "infact/prompts/judge.md"
    name = "JudgePrompt"

    def __init__(self, doc: FCDocument,
                 classes: Collection[Label],
                 class_definitions: dict[Label, str] = None,
                 extra_rules: str = None):
        if class_definitions is None:
            class_definitions = DEFAULT_LABEL_DEFINITIONS
        self.classes = classes
        class_str = '\n'.join([f"* `{cls.value}`: {remove_non_symbols(class_definitions[cls])}"
                               for cls in classes])
        placeholder_targets = {
            "[DOC]": str(doc),
            "[CLASSES]": class_str,
            "[EXTRA_RULES]": "" if extra_rules is None else remove_non_symbols(extra_rules),
        }
        super().__init__(placeholder_targets)

    def extract(self, response: str) -> dict:
        verdict = extract_verdict(response, classes=self.classes)
        return dict(verdict=verdict, response=response)


class DecontextualizePrompt(Prompt):
    template_file_path = "infact/prompts/decontextualize.md"
    name = "DecontextualizePrompt"

    def __init__(self, claim: Claim):
        placeholder_targets = {
            "[ATOMIC_FACT]": claim.text,
            "[CONTEXT]": claim.original_context.text,  # TODO: improve this, add images etc.
        }
        super().__init__(placeholder_targets)


class FilterCheckWorthyPrompt(Prompt):
    name = "FilterCheckWorthyPrompt"

    def __init__(self, claim: Claim, filter_method: str = "default"):
        assert (filter_method in ["default", "custom"])
        placeholder_targets = {  # re-implement this
            "[SYMBOL]": SYMBOL,
            "[NOT_SYMBOL]": NOT_SYMBOL,
            "[ATOMIC_FACT]": claim,
            "[CONTEXT]": claim.original_context,
        }
        if filter_method == "custom":
            self.template_file_path = "infact/prompts/custom_checkworthy.md"
        else:
            self.template_file_path = "infact/prompts/default_checkworthy.md"
        super().__init__(placeholder_targets)


class SummarizeResultPrompt(Prompt):
    template_file_path = "infact/prompts/summarize_result.md"
    name = "SummarizeResultPrompt"

    def __init__(self, search_result: WebSource, doc: FCDocument):
        placeholder_targets = {
            "[SEARCH_RESULT]": str(search_result),
            "[DOC]": str(doc),
        }
        super().__init__(placeholder_targets)

class SummarizeManipulationResultPrompt(Prompt):
    template_file_path = "infact/prompts/summarize_manipulation_result.md"
    name = "SummarizeManipulationResultPrompt"

    def __init__(self, manipulation_result: Result):
        placeholder_targets = {
            "[MANIPULATION_RESULT]": str(manipulation_result),
        }
        super().__init__(placeholder_targets)


class SelectionPrompt(Prompt):
    template_file_path = "infact/prompts/select_evidence.md"
    name = "SelectionPrompt"

    def __init__(self, question: str, evidences: list[WebSource]):
        placeholder_targets = {
            "[QUESTION]": question,
            "[EVIDENCES]": "\n\n".join(str(evidence) for evidence in evidences),
        }
        super().__init__(placeholder_targets)


class SummarizeDocPrompt(Prompt):
    template_file_path = "infact/prompts/summarize_doc.md"
    name = "SummarizeDocPrompt"

    def __init__(self, doc: FCDocument):
        super().__init__({"[DOC]": doc})

class PlanPrompt(Prompt):
    template_file_path = "infact/prompts/plan.md"
    name = "PlanPrompt"

    def __init__(self, doc: FCDocument,
                 valid_actions: list[type[Action]],
                 extra_rules: str = None,
                 all_actions: bool = False):
        self.context = doc.claim.original_context
        valid_action_str = "\n\n".join([f"* `{a.name}`\n"
                                        f"   * Description: {remove_non_symbols(a.description)}\n"
                                        f"   * How to use: {remove_non_symbols(a.how_to)}\n"
                                        f"   * Format: {a.format}" for a in valid_actions])
        extra_rules = "" if extra_rules is None else remove_non_symbols(extra_rules)
        if all_actions:
            extra_rules = "Very Important: No need to be frugal. Choose all available actions at least once."
            
        placeholder_targets = {
            "[DOC]": doc,
            "[VALID_ACTIONS]": valid_action_str,
            "[EXEMPLARS]": load_exemplars(valid_actions),
            "[EXTRA_RULES]": extra_rules,
        }
        super().__init__(placeholder_targets)

    def extract(self, response: str) -> dict:
        # In case "image:k is referenced by the LLM by mistake"
        if self.images:
            claim_image = self.images[0].reference #Be careful that the Plan Prompt always has the Claim image first before any other iamge!
        else:
            claim_image = None
        pattern = re.compile(r'<image:[a-zA-Z0-9_]+>')
        multimodal_actions = pattern.findall(response)

        if multimodal_actions:
            response = pattern.sub(claim_image, response)
            print(f"WARNING: <image:k> was replaced by {claim_image} to generate response: {response}")

        actions = extract_actions(response)
        reasoning = extract_reasoning(response)
        return dict(
            actions=actions,
            reasoning=reasoning,
            response=response,
        )


class PoseQuestionsPrompt(Prompt):
    name = "PoseQuestionsPrompt"

    def __init__(self, doc: FCDocument, n_questions: int = 10, interpret: bool = True):
        placeholder_targets = {
            "[CLAIM]": doc.claim,
            "[N_QUESTIONS]": n_questions
        }
        if interpret:
            self.template_file_path = "infact/prompts/pose_questions.md"
        else:
            self.template_file_path = "infact/prompts/pose_questions_no_interpretation.md"
        super().__init__(placeholder_targets)

    def extract(self, response: str) -> dict:
        questions = find_code_span(response)
        return dict(
            questions=questions,
            response=response,
        )


class ProposeQueries(Prompt):
    """Used to generate queries to answer AVeriTeC questions."""
    template_file_path = "infact/prompts/propose_queries.md"
    name = "ProposeQueries"

    def __init__(self, question: str, doc: FCDocument):
        placeholder_targets = {
            "[DOC]": doc,
            "[QUESTION]": question,
        }
        super().__init__(placeholder_targets)

    def extract(self, response: str) -> dict:
        queries = extract_queries(response)
        return dict(
            queries=queries,
            response=response,
        )


class ProposeQuerySimple(Prompt):
    """Used to generate queries to answer AVeriTeC questions."""
    template_file_path = "infact/prompts/propose_query_simple.md"
    name = "ProposeQuerySimple"

    def __init__(self, question: str):
        placeholder_targets = {
            "[QUESTION]": question,
        }
        super().__init__(placeholder_targets)

    def extract(self, response: str) -> dict:
        queries = extract_queries(response)
        return dict(
            queries=queries,
            response=response,
        )


class ProposeQueriesNoQuestions(Prompt):
    """Used to generate queries to answer AVeriTeC questions."""
    template_file_path = "infact/prompts/propose_queries_no_questions.md"
    name = "ProposeQueriesNoQuestions"

    def __init__(self, doc: FCDocument):
        placeholder_targets = {
            "[DOC]": doc,
        }
        super().__init__(placeholder_targets)

    def extract(self, response: str) -> dict:
        queries = extract_queries(response)
        return dict(
            queries=queries,
            response=response,
        )


class AnswerCollectively(Prompt):
    """Used to generate answers to the AVeriTeC questions."""
    template_file_path = "infact/prompts/answer_question_collectively.md"
    name = "AnswerCollectively"

    def __init__(self, question: str, results: list[WebSource], doc: FCDocument):
        result_strings = [f"## Result `{i}`\n{str(result)}" for i, result in enumerate(results)]
        results_str = "\n\n".join(result_strings)

        placeholder_targets = {
            "[DOC]": doc,
            "[QUESTION]": question,
            "[RESULTS]": results_str,
        }
        super().__init__(placeholder_targets)

    def extract(self, response: str) -> dict:
        """Extract result ID and answer to the question from response"""
        answered = "NONE" not in response and "None" not in response

        out = dict(
            answered=answered,
            response=response,
        )

        if answered:
            result_id = extract_last_code_span(response)
            if result_id != "":
                result_id = int(result_id)
                answer = extract_last_paragraph(response)
                out.update(dict(
                    answer=answer,
                    result_id=result_id,
                ))

        return out


class AnswerQuestion(Prompt):
    """Used to generate answers to the AVeriTeC questions."""
    template_file_path = "infact/prompts/answer_question.md"
    name = "AnswerQuestion"

    def __init__(self, question: str, result: WebSource, doc: FCDocument):
        placeholder_targets = {
            "[DOC]": doc,
            "[QUESTION]": question,
            "[RESULT]": result,
        }
        super().__init__(placeholder_targets)

    def extract(self, response: str) -> dict:
        """Extract result ID and answer to the question from response"""
        answered = "NONE" not in response and "None" not in response

        out = dict(
            answered=answered,
            response=response,
        )

        if answered:
            answer = extract_last_paragraph(response)
            out.update(dict(answer=answer))

        return out


class AnswerQuestionNoEvidence(Prompt):
    """Used to generate answers to the AVeriTeC questions."""
    template_file_path = "infact/prompts/answer_question_no_evidence.md"
    name = "AnswerQuestionNoEvidence"

    def __init__(self, question: str, doc: FCDocument):
        placeholder_targets = {
            "[DOC]": doc,
            "[QUESTION]": question,
        }
        super().__init__(placeholder_targets)


<<<<<<< HEAD
class DevelopPrompt(Prompt):
    template_file_path = "infact/prompts/develop.md"
=======
class ReiteratePrompt(Prompt):
    template_file_path = "infact/prompts/consolidate.md"
    name = "ReiteratePrompt"
>>>>>>> 53812a95

    def __init__(self, doc: FCDocument):
        placeholder_targets = {"[DOC]": doc}
        super().__init__(placeholder_targets)


class InterpretPrompt(Prompt):
    template_file_path = "infact/prompts/interpret.md"
    name = "InterpretPrompt"

    def __init__(self, content: Content, guidelines: str = ''):
        if guidelines:
            guidelines = "# Guidelines\n" + guidelines
        placeholder_targets = {
            "[CONTENT]": content,
            "[GUIDELINES]": guidelines,
        }
        super().__init__(placeholder_targets)

    def extract(self, response: str) -> dict:
        answer = extract_last_code_span(response)
        answer = re.sub(r'[^\w\-\s]', '', answer).strip().lower()
        out = dict(
            interpretation=answer,
            response=response,
        )
        if not answer:
            pattern = re.compile(r'\*\*(.*)\*\*', re.DOTALL)
            matches = pattern.findall(response) or ['']
            answer = matches[0]
            out.update(dict(interpretation=answer))
        return out


class JudgeNaively(Prompt):
    template_file_path = "infact/prompts/judge_naive.md"
    name = "JudgeNaively"

    def __init__(self, claim: Claim,
                 classes: Collection[Label],
                 class_definitions: dict[Label, str] = None):
        self.classes = classes
        if class_definitions is None:
            class_definitions = DEFAULT_LABEL_DEFINITIONS
        class_str = '\n'.join([f"* `{cls.value}`: {remove_non_symbols(class_definitions[cls])}"
                               for cls in classes])
        placeholder_targets = {
            "[CLAIM]": claim,
            "[CLASSES]": class_str,
        }
        super().__init__(placeholder_targets)

    def extract(self, response: str) -> dict:
        verdict = extract_verdict(response, classes=self.classes)
        return dict(verdict=verdict, response=response)


def load_exemplars(valid_actions: list[type[Action]]) -> str:
    exemplars_dir = Path("infact/prompts/plan_exemplars")
    exemplar_paths = []
    for a in valid_actions:
        exemplar_path = exemplars_dir / f"{a.name}.md"
        if exemplar_path.exists():
            exemplar_paths.append(exemplar_path)

    if len(exemplar_paths) == 0:
        return read_md_file(exemplars_dir / "default.md")
    else:
        return "\n\n".join([read_md_file(path) for path in exemplar_paths])


def parse_single_action(raw_action: str) -> Optional[Action]:
    from infact.tools import ACTION_REGISTRY

    if not raw_action:
        return None
    elif raw_action[0] == '"':
        raw_action = raw_action[1:]

    try:
        match = re.match(r'(\w+)\((.*)\)', raw_action)
        if match:
            action_name, arguments = match.groups()
            arguments = arguments.strip()
        else:
            match = re.search(r'"(.*?)"', raw_action)
            arguments = f'"{match.group(1)}"' if match else f'"{raw_action}"'
            first_part = raw_action.split(' ')[0]
            action_name = re.sub(r'[^a-zA-Z0-9_]', '', first_part)

        for action in ACTION_REGISTRY:
            if action_name == action.name:
                return action(arguments)

        raise ValueError(f'Invalid action: {raw_action}\nExpected format: action_name(<arg1>, <arg2>, ...)')

    except Exception as e:
        # TODO: Make logger global and enable the following log:
        # self.logger.log(f"WARNING: Failed to parse '{raw_action}':\n{e}")
        print(f"WARNING: Failed to parse '{raw_action}':\n{e}")
        pass

    return None


def extract_actions(answer: str, limit=5) -> list[Action]:
    from infact.tools import ACTION_REGISTRY

    actions_str = extract_last_code_block(answer).replace("markdown", "")
    if not actions_str:
        candidates = []
        for action in ACTION_REGISTRY:
            pattern = re.compile(rf'({re.escape(action.name)}\(.+?\))', re.DOTALL)
            candidates += pattern.findall(answer)
        actions_str = "\n".join(candidates)
    if not actions_str:
        # Potentially prompt LLM to correct format: Expected format: action_name("arguments")
        return []
    raw_actions = actions_str.split('\n')
    actions = []
    for raw_action in raw_actions:
        action = parse_single_action(raw_action)
        if action:
            actions.append(action)
        if len(actions) == limit:
            break
    return actions


def extract_verdict(response: str, classes: Collection[Label]) -> Optional[Label]:
    answer = extract_last_code_span(response)
    answer = re.sub(r'[^\w\-\s]', '', answer).strip().lower()

    if not answer:
        pattern = re.compile(r'\*\*(.*)\*\*', re.DOTALL)
        matches = pattern.findall(response) or ['']
        answer = matches[0]

    try:
        return Label(answer)

    except ValueError:
        # Maybe the label is a substring of the response
        for c in classes:
            if c.value in response:
                return c

    return None


def extract_queries(response: str) -> list:
    from infact.tools import WebSearch
    matches = find_code_span(response)
    queries = []
    for match in matches:
        query = strip_string(match)
        action = WebSearch(f'"{query}"')
        queries.append(action)
    return queries


def extract_reasoning(answer: str) -> str:
    return remove_code_blocks(answer).strip()<|MERGE_RESOLUTION|>--- conflicted
+++ resolved
@@ -126,7 +126,7 @@
         extra_rules = "" if extra_rules is None else remove_non_symbols(extra_rules)
         if all_actions:
             extra_rules = "Very Important: No need to be frugal. Choose all available actions at least once."
-            
+
         placeholder_targets = {
             "[DOC]": doc,
             "[VALID_ACTIONS]": valid_action_str,
@@ -317,14 +317,9 @@
         super().__init__(placeholder_targets)
 
 
-<<<<<<< HEAD
 class DevelopPrompt(Prompt):
     template_file_path = "infact/prompts/develop.md"
-=======
-class ReiteratePrompt(Prompt):
-    template_file_path = "infact/prompts/consolidate.md"
     name = "ReiteratePrompt"
->>>>>>> 53812a95
 
     def __init__(self, doc: FCDocument):
         placeholder_targets = {"[DOC]": doc}
