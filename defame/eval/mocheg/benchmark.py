--- conflicted
+++ resolved
@@ -26,11 +26,6 @@
             "A claim is marked as NEI when there isn't enough evidence to support or refute the claim.",
         Label.REFUTED:
             "A claim is considered refuted when the evidence contradicts the claim.",
-<<<<<<< HEAD
-=======
-        Label.NEI:
-            "A claim is marked as NEI when there isn't enough evidence to support or refute the claim or a claim has significant elements of both truth and falsity to it such that it could not fairly be described by any other rating."
->>>>>>> 99fea0cd
     }
 
     extra_judge_rules = """* **Do not commit the "argument from ignorance" fallacy**: The absence of evidence
