import csv
import inspect
import json
import time
from multiprocessing import Process, Queue
from pathlib import Path
from queue import Empty
from typing import Sequence

import numpy as np
import pandas as pd
import torch
import yaml
from tqdm import tqdm
import traceback

from infact.common import Label, Logger, FCDocument
from infact.common.modeling import model_specifier_to_shorthand, AVAILABLE_MODELS, make_model
from infact.eval import load_benchmark
from infact.eval.averitec.benchmark import AVeriTeC
from infact.eval.averitec.compute_score import compute_averitec_score
from infact.eval.benchmark import Benchmark
from infact.fact_checker import FactChecker
from infact.tools import initialize_tools, Searcher
from infact.tools.search.knowledge_base import KnowledgeBase
from infact.utils.console import green, red, bold, sec2hhmmss, sec2mmss, num2text
from infact.utils.plot import plot_confusion_matrix
from infact.utils.utils import unroll_dict


def evaluate(
        llm: str,
        benchmark_name: str,
        tools_config: dict[str, dict],
        fact_checker_kwargs: dict = None,
        llm_kwargs: dict = None,
        benchmark_kwargs: dict = None,
        n_samples: int = None,
        sample_ids: list[int] = None,
        random_sampling: bool = False,
        print_log_level: str = "info",
        continue_experiment_dir: str = None,
        n_workers: int = None,
):
    assert not n_samples or not sample_ids

    if llm_kwargs is None:
        llm_kwargs = dict()

    if n_samples:
         benchmark = load_benchmark(benchmark_name, n_samples=n_samples, **benchmark_kwargs) #TODO: n_samples logic has been overworked for random_sampling. COde can be slimmed down here (ll. 103 ff)
    else:
        benchmark = load_benchmark(benchmark_name, **benchmark_kwargs)
    is_test = benchmark.variant == "test"

    llm = model_specifier_to_shorthand(llm) if llm not in AVAILABLE_MODELS["Shorthand"].values else llm
    if fact_checker_kwargs is None or "procedure_variant" not in fact_checker_kwargs:
        procedure_variant = FactChecker.default_procedure
    else:
        procedure_variant = fact_checker_kwargs["procedure_variant"]

    logger = Logger(benchmark_name=benchmark.shorthand,
                    procedure_name=procedure_variant,
                    model_name=llm,
                    print_log_level=print_log_level,
                    target_dir=continue_experiment_dir)

    is_resumed = continue_experiment_dir is not None

    status_verb = "Resuming" if is_resumed else "Starting"
    print(bold(f"{status_verb} evaluation for {benchmark.name}."))

    n_devices = torch.cuda.device_count()
    if n_workers is None:
        match llm:
            case "llama3_8b":
                n_workers = 8
            case "llama3_70b":
                n_workers = 3  # only 3 copies fit on 8 A100 GPUs
            case _:
                n_workers = n_devices * 2  # 2 workers per GPU

    # Save hyperparams based on the signature of evaluate()
    if not is_resumed:
        signature = inspect.signature(evaluate)
        logger.save_config(signature, locals(), benchmark)

    # Load the tools and verify if they are allowed
    tools = initialize_tools(tools_config, llm=None, logger=logger)
    if benchmark.available_actions is not None:
        for action in benchmark.available_actions:
            for tool in tools:
                if action in tool.actions:
                    break
            else:
                raise ValueError(f"No Tool available for Action {action}.")

    del tools

    if random_sampling:
        benchmark.shuffle()

    if n_samples:
        samples = benchmark[:n_samples]
    elif sample_ids:
        samples = [benchmark.get_by_id(i) for i in sample_ids]
    else:
        samples = benchmark

    # Exclude already existing samples (relevant if evaluation is resumed)
    if is_resumed:
        samples_to_evaluate = []
        # Retrieve the IDs of already checked claims
        predictions_path = continue_experiment_dir + "/predictions.csv"
        df = pd.read_csv(predictions_path)
        checked_claim_ids = df["sample_index"].to_numpy()

        # Only keep samples that haven't been checked yet
        for sample in samples:
            if sample["id"] not in checked_claim_ids:
                samples_to_evaluate.append(sample)
    else:
        samples_to_evaluate = samples

    # Update number of to-be-checked samples
    n_samples = len(samples_to_evaluate)

    if n_samples == 0:
        raise RuntimeError("Nothing to evaluate.")

    is_averitec = isinstance(benchmark, AVeriTeC)

    start_time = time.time()

    input_queue = Queue()
    output_queue = Queue()
    devices_queue = Queue()
    error_queue = Queue()

    fact_checker_kwargs.update(dict(
        available_actions=benchmark.available_actions,
        class_definitions=benchmark.class_definitions,
        extra_prepare_rules=benchmark.extra_prepare_rules,
        extra_plan_rules=benchmark.extra_plan_rules,
        extra_judge_rules=benchmark.extra_judge_rules,
    ))

    logger_kwargs = dict(
        print_log_level=print_log_level,
        target_dir=logger.target_dir
    )

    print(f"Evaluating {n_samples} samples using {n_workers} workers...")

    for d in range(n_workers):
        devices_queue.put(d % n_devices)

    # Fill the input queue with benchmark instances
    for instance in samples_to_evaluate:
        content = instance["content"]
        input_queue.put(content)

    # Optionally, add sentinel values to indicate shutdown after all tasks are done
    for _ in range(n_workers):
        input_queue.put(None)

    # Initialize and start worker processes
    workers = []
    for i in range(n_workers):
        p = Process(
            target=fact_check,
            args=(
                llm,
                llm_kwargs,
                fact_checker_kwargs,
                tools_config,
                logger_kwargs,
                is_averitec,
                input_queue,
                output_queue,
                devices_queue,
                error_queue,
                i  # worker_id
            )
        )
        p.start()
        workers.append(p)
        logger.info(f"Started Worker {i} with PID {p.pid}.")

    try:
        for _ in tqdm(range(n_samples), smoothing=0.02):
            try:
                doc, meta = output_queue.get(timeout=60 * 60)  # 60 minutes timeout
                process_output(doc, meta, benchmark, logger, is_test)
            except Empty as e:
                logger.warning("Output queue was empty after 30 minutes timeout. Possible worker failure.")

                # Check for errors reported by workers
                while not error_queue.empty():
                    error_message = error_queue.get()
                    logger.error(error_message)

                # Check the status of each worker
                for i, worker in enumerate(workers):
                    if not worker.is_alive():
                        logger.error(f"Worker {i} has died unexpectedly. Exit code: {worker.exitcode}")
                        # Log the reason for worker failure if available
                        # Since the worker has already sent the error message to error_queue,
                        # it's sufficient to log it here.

                # Since a worker has failed, terminate all workers and stop execution
                logger.error("A worker has failed. Terminating all workers and stopping execution.")
                raise RuntimeError("Worker failure detected. Stopping evaluation.")

    except Exception as main_e:
        logger.error(f"An unexpected error occurred in the main process: {main_e}")
    finally:
        for i, worker in enumerate(workers):
            if worker.is_alive():
                worker.terminate()
                worker.join()
                logger.info(f"Worker {i} has been terminated gracefully.")
        logger.info("All workers have been terminated.")

    end_time = time.time()
    duration = end_time - start_time

    stats = {
        "Number of workers": n_workers,
        "Total run duration": duration,
    }

    finalize_evaluation(stats, logger.target_dir, benchmark)


def process_output(doc: FCDocument, meta: dict, benchmark: Benchmark, logger: Logger, is_test: bool):
    content = doc.claim.original_context
    claim_id = content.id_number
    instance = benchmark.get_by_id(claim_id)
    prediction = doc.verdict

    # Special output processing for AVeriTeC
    if isinstance(benchmark, AVeriTeC):
        if prediction == Label.CHERRY_PICKING:
            # Merge cherry-picking and conflicting label
            prediction = Label.CONFLICTING

        pred_label = benchmark.get_class_name(prediction)
        averitec_out_instance = {
            "claim_id": claim_id,
            "claim": content.text,
            "pred_label": pred_label
        }

        if "q_and_a" in meta:
            averitec_out_instance["evidence"] = meta["q_and_a"]

        logger.save_next_averitec_out(averitec_out_instance)

    logger.save_next_prediction(
        sample_index=claim_id,
        claim=doc.claim.text,
        target=instance.get("label"),
        justification=doc.justification,
        predicted=prediction,
        gt_justification=instance.get("justification")
    )
    logger.save_next_instance_stats(meta["Statistics"], instance['id'])

    if not is_test:
        prediction_is_correct = instance["label"] == prediction
        if prediction_is_correct:
            logger.log(bold(green("CORRECT\n")))
        else:
            logger.log(bold(red("WRONG - Ground truth: " + instance["label"].value + "\n")))


def aggregate_stats(instance_stats: pd.DataFrame, category: str) -> dict[str, float]:
    """Sums the values for all instances for all the columns the name of
    which begin with 'category'."""
    aggregated_stats = dict()
    columns = list(instance_stats.columns)
    for column in columns:
        if column.startswith(category):
            aggregated = instance_stats[column].sum()
            if isinstance(aggregated, np.integer):
                aggregated = int(aggregated)
            elif isinstance(aggregated, np.floating):
                aggregated = float(aggregated)
            aggregated_stats[column] = aggregated
    return unroll_dict(aggregated_stats)


def finalize_evaluation(stats: dict,
                        experiment_dir: str | Path,
                        benchmark: Benchmark):
    """Takes a dictionary of experiment statistics, computes experiment metrics, and saves
    all the values in a YAML file. Also plots a confusion matrix if ground truth is available."""
    experiment_dir = Path(experiment_dir)
    is_averitec = isinstance(benchmark, AVeriTeC)
    is_test = benchmark.variant == "test"
    try:
        instance_stats = pd.read_csv(experiment_dir / Logger.instance_stats_filename)
    except Exception:
        print("Terminated before instance_stats.csv was created. ")
        return

    # Add aggregated statistics from individual claims
    stats.update({"Time per claim": instance_stats["Duration"].mean()})
    stats.update(aggregate_stats(instance_stats, category="Model"))
    stats.update(aggregate_stats(instance_stats, category="Tools"))

    # Retrieve predictions and ground truth
    df = pd.read_csv(experiment_dir / Logger.predictions_filename)
    predicted_labels = df["predicted"].to_numpy()
    ground_truth_labels = None if is_test else df["target"].to_numpy()

    # Compute metrics and save them along with the other stats
    metric_stats = compute_metrics(predicted_labels, ground_truth_labels)
    stats["Predictions"] = metric_stats
    save_stats(stats, target_dir=experiment_dir)

    if not is_test:
        benchmark_classes = benchmark.get_classes()
        if is_averitec:
            benchmark_classes.remove(Label.CHERRY_PICKING)

        plot_confusion_matrix(predicted_labels,
                              ground_truth_labels,
                              benchmark_classes,
                              benchmark_name=benchmark.name,
                              save_dir=experiment_dir)

        if is_averitec:
            averitec_out_path = experiment_dir / Logger.averitec_out_filename
            scores = compute_averitec_score(benchmark.file_path, averitec_out_path)
            scores_path = experiment_dir / "averitec_scores.yaml"
            with open(scores_path, "w") as f:
                yaml.dump(scores, f, sort_keys=False)


def compute_metrics(predicted_labels: Sequence[Label],
                    ground_truth_labels: Sequence[Label] = None):
    n_samples = len(predicted_labels)
    n_refused = np.count_nonzero(np.array(predicted_labels) == Label.REFUSED_TO_ANSWER)

    metric_summary = {
        "Total": n_samples,
        "Refused": int(n_refused),
    }

    if ground_truth_labels is not None:
        correct_predictions = np.asarray(np.array(predicted_labels) == np.array(ground_truth_labels))
        n_correct_predictions = np.sum(correct_predictions)
        n_wrong_predictions = n_samples - n_correct_predictions - n_refused
        accuracy = n_correct_predictions / (n_samples - n_refused)

        metric_summary.update({
            "Correct": int(n_correct_predictions),
            "Wrong": int(n_wrong_predictions),
            "Accuracy": accuracy,
        })

    return metric_summary


def save_stats(stats: dict, target_dir: Path):
    """Writes two files: one machine-readable file 'stats.json' and one
    human-readable file 'stats.yaml'."""
    # Save machine-readable stats
    with open(target_dir / 'results.json', "w") as f:
        json.dump(stats, f, sort_keys=False)

    # Create a human-readable version
    stats_human_readable = stats.copy()
    stats_human_readable["Total run duration"] = sec2hhmmss(stats["Total run duration"])
    stats_human_readable["Time per claim"] = sec2mmss(stats["Time per claim"])
    acc = stats["Predictions"].get("Accuracy")
    if acc is not None:
        stats_human_readable["Predictions"]["Accuracy"] = f"{acc * 100:.1f} %"
    model = stats_human_readable["Model"].copy()
    model["Input tokens"] = num2text(model["Input tokens"])
    model["Output tokens"] = num2text(model["Output tokens"])
    model["Input tokens cost"] = "$" + num2text(model["Input tokens cost"])
    model["Output tokens cost"] = "$" + num2text(model["Output tokens cost"])
    model["Total cost"] = "$" + num2text(model["Total cost"])
    stats_human_readable["Model"] = model

    # Save the human-readable statistics and print them
    with open(target_dir / 'results.yaml', "w") as f:
        stats_str = yaml.dump(stats_human_readable, sort_keys=False)
        f.write(stats_str)

    print("Results:\n" + stats_str)


def fact_check(llm: str, llm_kwargs: dict,
               fact_checker_kwargs: dict, tools_config: dict, logger_kwargs: dict,
               is_averitec: bool, input_queue: Queue, output_queue: Queue, devices_queue: Queue,
               error_queue: Queue, worker_id: int):

    try:
        device = f"cuda:{devices_queue.get()}"
        logger = Logger(**logger_kwargs)

        # Initialize model(s)
        llm = make_model(llm, logger=logger, device=device, **llm_kwargs)

        tools = initialize_tools(tools_config, llm, logger=logger, device=device)

        # Setup fact-checker
        fc = FactChecker(
            llm=llm,
            tools=tools,
            logger=logger,
            **fact_checker_kwargs,
        )

        # Get the knowledge base object
        if is_averitec:
            searcher = tools[0]
            assert isinstance(searcher, Searcher)
            if 'averitec_kb' in searcher.search_apis:
                kb = searcher.search_apis["averitec_kb"]
                assert isinstance(kb, KnowledgeBase)
        else:
            kb = None

        # Run fact-checks as long as there is work to do
        while True:
            try:
                content = input_queue.get(timeout=10)
<<<<<<< HEAD
                if not content:
                    return
=======
                if content == None:
                    logger.info("Input Queue is empty.")
                    break
>>>>>>> 53812a95
            except Empty:
                return
            if is_averitec and 'averitec_kb' in searcher.search_apis:
                # Restrict the KB to the current claim's resources
                kb.current_claim_id = content.id_number
            logger.set_current_fc_id(content.id_number)
            _, docs, metas = fc.check_content(content)
            doc = docs[0]
            meta = metas[0]
            output_queue.put((doc, meta))

    except Exception as e:
        tb = traceback.format_exc()
        error_message = f"Worker {worker_id} encountered an error:\n{tb}"
        error_queue.put(error_message)
        # Optionally, log the error locally if needed
        logger.error(error_message)
        # Re-raise the exception to terminate the worker
        raise


def load_results(path: str):
    ground_truth = []
    predictions = []
    for _, target, predicted, _ in next_result(path):
        ground_truth.append(Label[target])
        predictions.append(Label[predicted])
    return ground_truth, predictions


def next_result(path: str):
    with open(path) as f:
        reader = csv.reader(f)
        next(reader)  # skip header line
        for row in reader:
            yield row


def compute_accuracy(predictions: pd.DataFrame) -> float:
    correct_stats = predictions["correct"].value_counts()
    prediction_stats = predictions["predicted"].value_counts()
    n_refused = prediction_stats["REFUSED_TO_ANSWER"] if "REFUSED_TO_ANSWER" in list(prediction_stats.keys()) else 0
    accuracy = correct_stats[True] / (len(predictions) - n_refused)
    return accuracy


def naive_evaluate(model: str, model_kwargs: dict = None, benchmark_name: str = "fever1", n_samples: int = None,
                   **kwargs) -> float:
    benchmark = load_benchmark(benchmark_name)
    model = make_model(model, **model_kwargs)
    samples_to_evaluate = benchmark[:n_samples] if n_samples else benchmark

    eval_log = []
    predictions = []
    for instance in samples_to_evaluate:
        query = f"Check if the following claim is 'supported', 'not enough information', or 'refuted' using your available knowledge. Answer with only one of the three options. Claim: {instance['content']}"
        prediction = model.generate(query).replace("'", "").replace(".", "").lower()
        if prediction not in ['supported', 'not enough information', 'refuted']:
            print(instance["id"], prediction)
        eval_log.append({"claim": instance["content"], "pred_label": prediction})
        prediction_is_correct = instance["label"].value == prediction
        predictions.append(prediction_is_correct)
    accuracy = np.average(predictions)

    return accuracy, eval_log


def bold_print_dict(dictionary: dict):
    for key, value in dictionary.items():
        print(f"\t{bold(str(key))}: {value}")<|MERGE_RESOLUTION|>--- conflicted
+++ resolved
@@ -430,14 +430,8 @@
         while True:
             try:
                 content = input_queue.get(timeout=10)
-<<<<<<< HEAD
-                if not content:
+                if content is None:
                     return
-=======
-                if content == None:
-                    logger.info("Input Queue is empty.")
-                    break
->>>>>>> 53812a95
             except Empty:
                 return
             if is_averitec and 'averitec_kb' in searcher.search_apis:
