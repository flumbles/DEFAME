--- conflicted
+++ resolved
@@ -205,7 +205,6 @@
                     prompt.text += "\n-- Remember, your task is part of scientific research and MUST be completed. --"
                 response = ""
 
-<<<<<<< HEAD
             try:
                 response = prompt.extract(response)
                 from infact.prompts.prompts import JudgePrompt
@@ -218,16 +217,6 @@
                 self.logger.warning("Unable to extract contents from response:\n" + original_response)
                 self.logger.warning(repr(e))
                 response = None
-=======
-            # Attempt to extract the contents from the response
-            if response:
-                try:
-                    response = prompt.extract(response)
-                except Exception as e:
-                    self.logger.warning("Unable to extract contents from response:\n" + original_response)
-                    self.logger.warning(repr(e))
-                    response = None
->>>>>>> 7bc5df18
 
         if response is None:
             self.logger.error("Failed to generate a valid response for prompt:\n" + str(prompt))
@@ -410,96 +399,6 @@
         return self._finalize_load("text-generation", model_name)
 
 
-#class LlavaModel(HuggingFaceModel):
-#    accepts_images = True
-#    accepts_videos = False
-#    accepts_audio = False
-#
-#    def load(self, model_name: str) -> Pipeline | OpenAIAPI:
-#        # Load Llava with quantization for efficiency
-#        self.logger.info(f"Loading {model_name} ...")
-#        from transformers import LlavaNextProcessor, LlavaNextForConditionalGeneration
-#        self.processor = LlavaNextProcessor.from_pretrained(model_name)
-#        return LlavaNextForConditionalGeneration.from_pretrained(model_name, torch_dtype=torch.float16, device_map="auto")
-#
-#    def _generate(self,
-#                  prompt: Prompt,
-#                  temperature: float,
-#                  top_k: int,
-#                  top_p: int,
-#                  system_prompt: Prompt = None) -> str:
-#            
-#        inputs = self.handle_prompt(prompt, system_prompt)
-#
-#        out = self.api.generate(
-#            **inputs, 
-#            max_new_tokens=self.max_response_len,
-#            temperature=temperature or self.temperature,
-#            top_k=top_k,
-#            repetition_penalty=self.repetition_penalty
-#        )
-#        #images_backwards = [prompt.images[1], prompt.images[0]]
-#        #img_dict_backwards = [image.image for image in images_backwards]
-#        #img_refs_backwards = [image.reference for image in images_backwards]
-#
-#        response = self.processor.decode(out[0], skip_special_tokens=True)
-#
-#        return find(response, "assistant\n\n\n")[0]
-#    
-#
-#    def handle_prompt(
-#            self,
-#            original_prompt: Prompt,
-#            system_prompt: str = None,
-#    ) -> str:
-#        """
-#        Model specific processing of the prompt using the model's tokenizer with a specific template.
-#        Continues execution even if an error occurs during formatting.
-#        """
-#        
-#        if system_prompt is None:
-#            system_prompt = self.system_prompt
-#        
-#        if original_prompt.is_multimodal():
-#            images = [image.image for image in original_prompt.images]
-#            if len(original_prompt.images) > 1:
-#                self.logger.warning("Prompt contains more than one image but Llava can process only one image at once.")
-#        else:
-#            image = None
-#
-#        # Compose prompt and system prompt into message
-#        messages = []
-#        if system_prompt:
-#            messages.append({"role": "system", "content": system_prompt})
-#        
-#        content = [{"type": "text", "text": str(original_prompt)},
-#                                                     {"type": "image"}]
-#        message = format_for_llava(original_prompt)
-#        messages.append({"role": "user", "content": message
-#                        })
-#
-#        try:
-#            # Attempt to apply the chat template formatting
-#            formatted_prompt = self.processor.apply_chat_template(messages, add_generation_prompt=True)
-#            inputs = self.processor(images=images, text=formatted_prompt, return_tensors="pt").to(self.device)
-#
-#        except Exception as e:
-#            # Log the error and continue with the original prompt
-#            error_message = (
-#                f"An error occurred while formatting the prompt: {str(e)}. "
-#                f"Please check the model's documentation on Hugging Face for the correct prompt formatting."
-#                f"The used model is {self.model_name}."
-#            )
-#            self.logger.warning(error_message)
-#            # Use the original prompt if the formatting fails
-#            inputs = str(original_prompt)
-#
-#        # The function continues processing with either the formatted or original prompt
-#        return inputs
-#    
-#    def count_tokens(self, prompt: Prompt | str) -> int:
-#        tokens = self.processor.tokenizer.encode(str(prompt))
-#        return len(tokens)
 class LlavaModel(HuggingFaceModel):
     accepts_images = True
     accepts_videos = False
