--- conflicted
+++ resolved
@@ -72,15 +72,6 @@
     completion_tokens: int
 
 
-<<<<<<< HEAD
-# class LMSamplingResult(lf.LMSamplingResult):
-#     """LMSamplingResult with usage information."""
-#
-#     usage: Usage | None = None
-
-
-=======
->>>>>>> 0af994e8
 @lf.use_init_args(['model'])
 class AnthropicModel(lf.LanguageModel):
     """Anthropic model."""
@@ -160,11 +151,7 @@
             )
             model_response = response.content[0].text
             samples = [lf.LMSample(model_response, score=0.0)]
-<<<<<<< HEAD
-            raise NotImplementedError()
-=======
             raise NotImplementedError  # TODO: Removed due to bug, see git history
->>>>>>> 0af994e8
 
         self._set_logging()
         return lf.concurrent_execute(
@@ -217,12 +204,7 @@
         self.show_responses = show_responses
         self.show_prompts = show_prompts
         self.open_source = False
-<<<<<<< HEAD
-        self.model = self.load(model_name)
-        self.total_calls = 0
-=======
         self.encoding = tiktoken.get_encoding("cl100k_base")
->>>>>>> 0af994e8
 
         self.model = self.load(full_name)
 
@@ -296,7 +278,6 @@
             retry_interval: int = 10,
     ) -> str:
         """Generates a response to a prompt."""
-        self.total_calls += 1
         self.model.max_attempts = 1
         self.model.retry_interval = 0
         self.model.timeout = timeout
